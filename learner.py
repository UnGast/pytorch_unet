--- conflicted
+++ resolved
@@ -6,15 +6,9 @@
 import torch.optim as optim
 import torch.nn as nn
 import numpy as np
-<<<<<<< HEAD
 from .unet import *
 from .unet_dataset import * 
-
-=======
-from unet import *
-from unet_dataset import * 
 import os
->>>>>>> f8641305
 
 class LearnerCallback():
     def __init__(self, begin_epoch = None, begin_batch = None, end_batch = None, end_epoch = None):
